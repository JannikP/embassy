--- conflicted
+++ resolved
@@ -53,12 +53,8 @@
 critical-section = "1.1"
 futures = { version = "0.3.17", default-features = false, features = ["async-await"] }
 chrono = { version = "0.4", default-features = false, optional = true }
-<<<<<<< HEAD
+embedded-io = { version = "0.3.1", features = ["async"], optional = true }
 embedded-storage = { version = "0.3" }
-embedded-io = { version = "0.3.0", features = ["async"], optional = true }
-=======
-embedded-io = { version = "0.3.1", features = ["async"], optional = true }
->>>>>>> 61560e74
 
 rp2040-pac2 = { git = "https://github.com/embassy-rs/rp2040-pac2", rev="017e3c9007b2d3b6965f0d85b5bf8ce3fa6d7364", features = ["rt"] }
 #rp2040-pac2 = { path = "../../rp2040-pac2", features = ["rt"] }
